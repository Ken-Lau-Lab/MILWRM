--- conflicted
+++ resolved
@@ -7,13 +7,10 @@
 import matplotlib.pyplot as plt
 import numpy as np
 import pandas as pd
-<<<<<<< HEAD
 import itertools
-=======
 import seaborn as sns
 
 sns.set_style("white")
->>>>>>> c8136320
 
 from math import ceil
 from joblib import Parallel, delayed
@@ -22,11 +19,7 @@
 from skimage.filters import gaussian
 
 from .MxIF import checktype
-<<<<<<< HEAD
-from MILWRM import MxIF
-=======
 from .ST import assemble_pita
->>>>>>> c8136320
 
 
 def kMeansRes(scaled_data, k, alpha_k=0.02, random_state=18):
@@ -1014,12 +1007,9 @@
             delayed(add_tissue_ID_single_sample_mxif)(
                 image, self.model_features, self.kmeans , self.mean_z_norm, self.std_z_norm
             )
-<<<<<<< HEAD
             for image in itertools.chain.from_iterable(self.images.values())
         )
-=======
-            for image in self.images
-        )
+
 
     def show_marker_overlay(
         self,
@@ -1124,5 +1114,4 @@
         fig.tight_layout()
         if save_to:
             plt.savefig(fname=save_to, transparent=True, bbox_inches="tight", dpi=300)
-        return fig
->>>>>>> c8136320
+        return fig