--- conflicted
+++ resolved
@@ -24,8 +24,6 @@
 from .MxIF import checktype, img
 from .ST import assemble_pita
 
-<<<<<<< HEAD
-=======
 
 def create_tissue_mask_mxif(images, markers=None):
     """
@@ -86,7 +84,6 @@
         image.mask = mask_final
 
 
->>>>>>> 7cca568f
 def kMeansRes(scaled_data, k, alpha_k=0.02, random_state=18):
     """
     Calculates inertia value for a given k value by fitting k-means model to scaled data
@@ -279,7 +276,6 @@
         features = [image.ch.index(x) for x in features]
     if features is None:  # if no features are given, use all of them
         features = [x for x in range(image.n_ch)]
-<<<<<<< HEAD
     # calculating non-zero mean and number of pixels
     image_array = image.img
     num_pixels = np.count_nonzero(image_array != 0)
@@ -293,19 +289,6 @@
 def prep_data_single_sample_mxif_test(image, use_path, mean, filter_name, sigma, features, fract, path_save):
     """
     Perform log normalization, blurring and minmax scaling on the given image data
-=======
-    # calculating mean and number of pixels
-    w, h, d = tuple(image.img.shape)
-    ar = np.reshape(image.img, (w * h, d))
-    mean = ar.mean(axis=0)
-    num_pixels = w * h
-    return (
-        batch,
-        mean,
-        num_pixels,
-    )
-
->>>>>>> 7cca568f
 
     Parameters
     ----------
@@ -398,12 +381,6 @@
         features = [x for x in range(image.n_ch)]
     # subset to features used in prep_cluster_data
     tmp = image.img[:, :, features]
-<<<<<<< HEAD
-=======
-    # # z-normalize tmp
-    tmp = (tmp - mean) / std
-    # reshape image to a 2D array to predict
->>>>>>> 7cca568f
     w, h, d = tuple(tmp.shape)
     image_array = tmp.reshape((w * h, d))
     scaled_image_array = scaler.transform(image_array)
@@ -634,10 +611,6 @@
         if nfeatures is None:
             nfeatures = len(labels)
         scores = self.kmeans.cluster_centers_.copy()
-<<<<<<< HEAD
-=======
-
->>>>>>> 7cca568f
         n_panels = len(titles)
         if ncols is None:
             ncols = len(titles)
@@ -1026,11 +999,7 @@
     Tissue domain labeling class for multiplex immunofluorescence (MxIF) data
     """
 
-<<<<<<< HEAD
     def __init__(self, image_df):
-=======
-    def __init__(self, images, mode="batch"):
->>>>>>> 7cca568f
         """
         Initialize MxIF tissue labeler class
 
@@ -1048,7 +1017,6 @@
         `self.cluster_data` attribute is initiated as `None`.
         """
         tissue_labeler.__init__(self)  # initialize parent class
-<<<<<<< HEAD
         # validate the format of the image_df dataframe
         if np.all(image_df.columns == ['Img', 'batch_names', 'mean estimators', 'pixels']):
             self.image_df = image_df
@@ -1060,53 +1028,6 @@
             self.use_paths = True
         else:
             raise Exception("Img column in the dataframe should be either str for paths to the files or mxif.img object")
-=======
-        if isinstance(images, dict):  # validate the user defined dictionary
-            if all(isinstance(n, str) for n in images.keys()) and all(
-                isinstance(v, list) for v in images.values()
-            ):
-                self.images = images
-                self.batches = images.keys()
-                print(
-                    "Initiating MxIF labeler with a user-defined dictionary containing {} images and {} batches".format(
-                        sum(list(map(len, self.images.values()))), len(self.batches)
-                    )
-                )
-            else:
-                raise Exception(
-                    "Image dictionary keys have to be string type and image dictionary values have to be in a list"
-                )
-        elif isinstance(images, list):  # if images are in a list check mode
-            if mode == "batch":  # if mode is batch each image is a separate batch
-                image_dict = {}
-                for i, image in enumerate(images):
-                    image_dict[str(i)] = [image]
-                self.images = image_dict
-                self.batches = image_dict.keys()
-                print(
-                    "Initiating MxIF labeler with {} images treating each image as a separate batch object".format(
-                        len(self.images)
-                    )
-                )
-            elif (
-                mode == "standard"
-            ):  # if mode is standard all images are from one batch
-                image_dict = {}
-                image_dict["0"] = images
-                self.images = image_dict
-                self.batches = image_dict.keys()
-                print(
-                    "Initiating MxIF labeler with {} images assuming all images are from the same batch".format(
-                        len(self.images)
-                    )
-                )
-            else:  # if mode is given as something else raise exception
-                raise Exception("Mode can only be either batch or standard")
-        else:
-            raise Exception(
-                "Input images need to be in a list or a dictionary with batches"
-            )
->>>>>>> 7cca568f
 
     def prep_cluster_data_test(self, features, filter_name = 'gaussian', sigma = 2, fract = 0.2, path_save = None):
         """
@@ -1201,15 +1122,6 @@
         self.model_features = features
         self.downsample_factor = downsample_factor
         self.sigma = sigma
-<<<<<<< HEAD
-=======
-        # extracting batch names in a list
-        batch_names = list(
-            itertools.chain.from_iterable(
-                [[k] * len(v) for k, v in self.images.items()]
-            )
-        )
->>>>>>> 7cca568f
         # downsampling, scaling and smoothening the images in parallel
         print(
             "Downsampling, and blurring {} features from {} images...".format(
@@ -1217,81 +1129,41 @@
                 len(self.images.index),
             )
         )
-<<<<<<< HEAD
         out = Parallel(n_jobs=n_jobs, verbose=10, prefer = 'threads')(
-=======
-        out = Parallel(n_jobs=n_jobs, verbose=10, prefer="threads")(
->>>>>>> 7cca568f
             delayed(prep_data_single_sample_mxif)(
                 image, features, downsample_factor, sigma, batch, filter_name
             )
-<<<<<<< HEAD
             for image,batch in zip(self.images.index,self.images["batch_names"]
         ))
         # unpack results from parallel process
         df = pd.DataFrame(out, columns = ["batch_names", 'Image mean', 'pixel counts'] )
-=======
-            for image, batch in zip(
-                itertools.chain.from_iterable(self.images.values()), batch_names
-            )
-        )
-        # unpack results from parallel process
-        df = pd.DataFrame(out, columns=["Batch", "Image mean", "pixel counts"])
->>>>>>> 7cca568f
         # calculate mean for each batch of images
         df["mean estimator"] = df["Image mean"] * df["pixel counts"]
         mean_batches = {}
         for key in self.images.keys():
-<<<<<<< HEAD
             means = df[df["batch_names"]== key]['mean estimator'].sum()
             pixels = df[df["batch_names"]==key]['pixel counts'].sum()
             mean_batches[key] = means/pixels
-=======
-            means = df[df["Batch"] == key]["mean estimator"].sum()
-            pixels = df[df["Batch"] == key]["pixel counts"].sum()
-            mean_batches[key] = means / pixels
->>>>>>> 7cca568f
         # creating a list of the mean for each batch
         tmp_means = [
             [x] * len(v) for x, v in zip(mean_batches.values(), self.images.values())
         ]
         means = list(itertools.chain(*tmp_means))
         subsample_data = []
-<<<<<<< HEAD
         subsample_data.append(Parallel(n_jobs=n_jobs, verbose=10, prefer ='threads')(
             delayed(image.log_normalize)(fract,features,pseudoval=1, mean = mean, mask=True)
             for image,mean in zip(itertools.chain.from_iterable(self.images.values()),
             means)
             ))
-=======
-        subsample_data.append(
-            Parallel(n_jobs=n_jobs, verbose=10, prefer="threads")(
-                delayed(image.log_normalize)(
-                    fract, features, pseudoval=1, mean=mean, mask=True
-                )
-                for image, mean in zip(
-                    itertools.chain.from_iterable(self.images.values()), means
-                )
-            )
-        )
->>>>>>> 7cca568f
         tmp_subsample_data = list(itertools.chain(*subsample_data))
         # concatenate blurred features into cluster_data df for cluster training
         cluster_data = np.row_stack(tmp_subsample_data)
         self.cluster_data = cluster_data
-<<<<<<< HEAD
         # unscaled_data = cluster_data
         # # perform z-normalization on cluster data
         # self.mean_z_norm = unscaled_data.mean(axis=0)
         # self.std_z_norm = unscaled_data.std(axis=0)
         # self.cluster_data = (unscaled_data - self.mean_z_norm)/self.std_z_norm
-=======
-        unscaled_data = cluster_data
-        # perform z-normalization on cluster data
-        self.mean_z_norm = unscaled_data.mean(axis=0)
-        self.std_z_norm = unscaled_data.std(axis=0)
-        self.cluster_data = (unscaled_data - self.mean_z_norm) / self.std_z_norm
->>>>>>> 7cca568f
         print("Collected clustering data of shape: {}".format(self.cluster_data.shape))
 
     def label_tissue_regions(
@@ -1336,15 +1208,7 @@
         #TODO: Make this compatible with npz paths
         self.tissue_IDs = Parallel(n_jobs=n_jobs, verbose=10)(
             delayed(add_tissue_ID_single_sample_mxif)(
-<<<<<<< HEAD
                 image, use_path, self.model_features, self.kmeans, self.scaler
-=======
-                image,
-                self.model_features,
-                self.kmeans,
-                self.mean_z_norm,
-                self.std_z_norm,
->>>>>>> 7cca568f
             )
             for image in self.image_df['Img']
         )
@@ -1353,11 +1217,7 @@
         self,
         image_index,
         channels=None,
-<<<<<<< HEAD
-        color_name ="Paired",
-=======
         cmap="Set1",
->>>>>>> 7cca568f
         mask_out=True,
         ncols=4,
         save_to=None,
@@ -1409,7 +1269,7 @@
         # re-scaling to set pixel value range between 0 to 1
         image_cp.scale()
         # defining cmap for discrete color bar
-        cmap = plt.cm.get_cmap(color_name, self.k)
+        cmap = plt.cm.get_cmap(cmap, self.k)
         # calculate gridspec dimensions
         if len(channels) + 1 <= ncols:
             n_rows, n_cols = 1, len(channels) + 1
